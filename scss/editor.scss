
.note-editor {
	display: flex;
	flex-direction: column;
	overflow: hidden;
	background: $white;

	.note-editor-controls {
		flex: none;
		border-bottom: 1px solid lighten($gray, 30%);
		border-left: 1px solid lighten($gray, 30%);
	}

	.note-editor-content {
		flex: 1 1 auto;
	}
}

<<<<<<< HEAD
@media only screen and ( max-width: 520px ) {
	.tag-entry {
		display: none;
	}

	.scroll-bottom .tag-entry {
		display: block;
=======
.revisions {
	.revision-selector {
		top: 0 !important;
	}

	.note-editor-content {
		padding-top: 51px !important;
	}

	.note-editor-mode-bar {
		display: none !important;
	}
}

.markdown {
	.note-editor-content {
		transition: none !important;
>>>>>>> 81f6e62f
	}
}

.note-editor-controls {
	display: flex;
	justify-content: flex-end;
	height: 4.5em;

	.tag-editor {
		flex: 1 1 auto;
		border-left: 1px solid lighten($gray, 30%);
	}

	.note-toolbar {
		flex: none;
	}
}

.note-toolbar {
	display: flex;
	align-items: center;
	padding: 0 15px;

	.note-toolbar-icon, .note-toolbar-text {
		flex: none;
		margin-right: 14px;
		text-align: center;
		
		&:last-child {
			margin-right: 0;
		}
	}

	.note-toolbar-icon {
		width: 32px;
		height: 32px;

		button {
			width: 100%;
			height: 100%;
			padding: 0;
		}
	}

	.note-toolbar-back {
		display: none;

		@media only screen and ( max-width: 520px ) {
			display: flex;
		}
	}
}

.note-toolbar-trashed {
	display: flex;
	align-items: center;
	padding: 10px 16px;
	justify-content: flex-end;

	.note-toolbar-text {
		margin: 0 0 0 16px;
	}

	.basic-button, .button-primary {
		border-width: 2px;
	}
}

.note-editor-content {
	display: flex;
	flex-direction: column;
	border-left: 1px solid lighten($gray, 30%);
	padding-top: 0;
	transition: all .3s ease-in-out;
}

.note-editor-mode-bar {
	flex: none;
	margin: 0 auto;
	padding-top: 24px;
	display: auto;
	transition: all .3s ease-in-out;

	.button-segmented-control {
		width: 5.75em;
	}
}

.note-editor-detail {
	flex: 1 1 auto;
	overflow: hidden;
	position: relative;

	.note-detail {
		position: absolute;
		top: 0;
		left: 0;
		width: 100%;
		height: 100%;
		overflow-y: scroll;
		display: flex;
		flex-direction: row;
		justify-content: center;
	}
}

.note-detail-textarea, .note-detail-markdown {
	width: 100%;
	height: 100%;
	max-width: 780px;
	padding: 24px 48px;
	border: none;
	line-height: 1.5em;
	font-size: 18px;
	color: darken($gray, 20%);
	background: $white;
	resize: none;
	-webkit-tap-highlight-color: transparent;

	&:focus {
		outline: none;
	}
}

.note-detail-textarea {
	overflow: hidden;
	cursor: text;
}

.note-detail-markdown {
	overflow: visible;
	-webkit-overflow-scrolling: touch;

	p {
		margin: 0 0 1.5em;
	}

	a {
		cursor: pointer;
		overflow-wrap: break-word;
		word-wrap: break-word;
	}

	img {
		max-width: 100%;
		height: auto;
	}
}<|MERGE_RESOLUTION|>--- conflicted
+++ resolved
@@ -16,7 +16,6 @@
 	}
 }
 
-<<<<<<< HEAD
 @media only screen and ( max-width: 520px ) {
 	.tag-entry {
 		display: none;
@@ -24,7 +23,9 @@
 
 	.scroll-bottom .tag-entry {
 		display: block;
-=======
+	}
+}
+
 .revisions {
 	.revision-selector {
 		top: 0 !important;
@@ -42,7 +43,6 @@
 .markdown {
 	.note-editor-content {
 		transition: none !important;
->>>>>>> 81f6e62f
 	}
 }
 

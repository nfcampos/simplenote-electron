import React, { PropTypes } from 'react';
import TabbedDialog from '../tabbed-dialog';
import ToggleControl from '../controls/toggle';
import CheckboxControl from '../controls/checkbox';
import { viewExternalUrl } from '../utils/url-utils';
import TopRightArrowIcon from '../icons/arrow-top-right';

const settingTabs = [ 'account', 'display', 'writing' ];

export default React.createClass( {

	propTypes: {
		actions: PropTypes.object.isRequired,
		onSignOut: PropTypes.func.isRequired,
	},

	onDone() {
		this.props.actions.closeDialog( { key: this.props.dialog.key } );
	},

	onEditAccount() {
		viewExternalUrl( 'https://app.simplenote.com/settings' );
	},

	onUpdateSettingValue( event ) {
		this.props.actions.updateSettings( {
			[event.currentTarget.name]: event.currentTarget.value
		} );
	},

	onUpdateSettingBool( event ) {
		this.props.actions.updateSettings( {
			[event.currentTarget.name]: event.currentTarget.checked
		} );
	},

	onUpdateSortType( event ) {
		this.onUpdateSettingValue( event );
		this.props.actions.loadNotes( {
			noteBucket: this.props.noteBucket
		} );
	},

	onUpdateSortReversed( event ) {
		this.onUpdateSettingBool( event );
		this.props.actions.loadNotes( {
			noteBucket: this.props.noteBucket
		} );
	},

	render() {
		var dialog = this.props.dialog;

		return (
			<TabbedDialog className="settings"
				title="Settings"
				tabs={settingTabs}
				onDone={this.onDone}
				renderTabName={this.renderTabName}
				renderTabContent={this.renderTabContent}
				{...dialog} />
		);
	},

	renderTabName( tabName ) {
		return tabName;
	},

	renderTabContent( tabName ) {
		var state = this.props.appState;
		var settings = this.props.settings;
		var { accountName } = state;

		switch ( tabName ) {
			case 'account':
				return (
					<div className="dialog-column settings-account">
						<h3 className="panel-title theme-color-fg-dim">Account</h3>
						<div className="settings-items theme-color-border">
							<div className="settings-item theme-color-border">
								<span className="settings-item-text-input transparent-input">{accountName}</span>
							</div>
						</div>

						<ul className="dialog-actions">
							<li><button type="button" className="button button-primary" onClick={this.props.onSignOut}>Sign Out</button></li>
							<li><button type="button" className="button button button-borderless" onClick={this.onEditAccount}>Edit Account <TopRightArrowIcon /></button></li>
						</ul>
					</div>
				);

			case 'display':
				return (
					<div className="dialog-column settings-display">
						<div className="settings-group">
<<<<<<< HEAD
							<h3 className="panel-title color-fg-dim">Sort type</h3>
							<div className="settings-items color-border">
								<label htmlFor="settings-field-sordType-modificationDate" className="settings-item color-border">
=======
							<h3 className="panel-title theme-color-fg-dim">Sort type</h3>
							<div className="settings-items theme-color-border">
								<label htmlFor="settings-field-sordType-last-modified" className="settings-item theme-color-border">
>>>>>>> c7001233
									<div className="settings-item-label">
										Last modified
									</div>
									<div className="settings-item-control">
										<CheckboxControl type="radio" name="sortType" value="modificationDate"
											id="settings-field-sordType-modificationDate"
											checked={settings.sortType === 'modificationDate'}
											onChange={this.onUpdateSortType} />
									</div>
								</label>
<<<<<<< HEAD
								<label htmlFor="settings-field-sordType-creationDate" className="settings-item color-border">
=======
								<label htmlFor="settings-field-sordType-last-created" className="settings-item theme-color-border">
>>>>>>> c7001233
									<div className="settings-item-label">
										Last created
									</div>
									<div className="settings-item-control">
										<CheckboxControl type="radio" name="sortType" value="creationDate"
											id="settings-field-sordType-creationDate"
											checked={settings.sortType === 'creationDate'}
											onChange={this.onUpdateSortType} />
									</div>
								</label>
								<label htmlFor="settings-field-sordType-alphabetical" className="settings-item theme-color-border">
									<div className="settings-item-label">
										Alphabetical
									</div>
									<div className="settings-item-control">
										<CheckboxControl type="radio" name="sortType" value="alphabetical"
											id="settings-field-sordType-alphabetical"
											checked={settings.sortType === 'alphabetical'}
											onChange={this.onUpdateSortType} />
									</div>
								</label>
							</div>
						</div>
						<div className="settings-group">
							<h3 className="panel-title theme-color-fg-dim">Sort order</h3>
							<div className="settings-items theme-color-border">
								<label htmlFor="settings-field-sortReversed" className="settings-item theme-color-border">
									<div className="settings-item-label">
										Reversed
									</div>
									<div className="settings-item-control">
										<ToggleControl name="sortReversed" value="reversed"
											id="settings-field-sortReversed"
											checked={!!settings.sortReversed}
											onChange={this.onUpdateSortReversed} />
									</div>
								</label>
							</div>
						</div>
						<div className="settings-group">
							<h3 className="panel-title theme-color-fg-dim">Note display</h3>
							<div className="settings-items theme-color-border">
								<label htmlFor="settings-field-noteDisplay-comfy" className="settings-item theme-color-border">
									<div className="settings-item-label">
										Comfy
									</div>
									<div className="settings-item-control">
										<CheckboxControl type="radio" name="noteDisplay" value="comfy"
											id="settings-field-noteDisplay-comfy"
											checked={settings.noteDisplay === 'comfy'}
											onChange={this.onUpdateSettingValue} />
									</div>
								</label>
								<label htmlFor="settings-field-noteDisplay-condensed" className="settings-item theme-color-border">
									<div className="settings-item-label">
										Condensed
									</div>
									<div className="settings-item-control">
										<CheckboxControl type="radio" name="noteDisplay" value="condensed"
											id="settings-field-noteDisplay-condensed"
											checked={settings.noteDisplay === 'condensed'}
											onChange={this.onUpdateSettingValue} />
									</div>
								</label>
								<label htmlFor="settings-field-noteDisplay-expanded" className="settings-item theme-color-border">
									<div className="settings-item-label">
										Expanded
									</div>
									<div className="settings-item-control">
										<CheckboxControl type="radio" name="noteDisplay" value="expanded"
											id="settings-field-noteDisplay-expanded"
											checked={settings.noteDisplay === 'expanded'}
											onChange={this.onUpdateSettingValue} />
									</div>
								</label>
							</div>
						</div>
						<div className="settings-group">
							<h3 className="panel-title theme-color-fg-dim">Theme</h3>
							<div className="settings-items theme-color-border">
								<label htmlFor="settings-field-theme-light" className="settings-item theme-color-border">
									<div className="settings-item-label">
										Light
									</div>
									<div className="settings-item-control">
										<CheckboxControl type="radio" name="theme" value="light"
											id="settings-field-theme-light"
											checked={settings.theme === 'light'}
											onChange={this.onUpdateSettingValue} />
									</div>
								</label>
								<label htmlFor="settings-field-theme-dark" className="settings-item theme-color-border">
									<div className="settings-item-label">
										Dark
									</div>
									<div className="settings-item-control">
										<CheckboxControl type="radio" name="theme" value="dark"
											id="settings-field-theme-dark"
											checked={settings.theme === 'dark'}
											onChange={this.onUpdateSettingValue} />
									</div>
								</label>
							</div>
						</div>
					</div>
				);

			case 'writing':
				return (
					<div className="dialog-column settings-writing">
						<div className="settings-group">
							<div className="settings-items theme-color-border">
								<label htmlFor="settings-field-markdown" className="settings-item theme-color-border">
									<div className="settings-item-label">
										Enable Markdown
									</div>
									<div className="settings-item-control">
										<ToggleControl name="markdownEnabled" value="enabled"
											id="settings-field-markdown"
											checked={!!settings.markdownEnabled}
											onChange={this.onUpdateSettingBool} />
									</div>
								</label>
							</div>
							<p>
								Markdown lets you write notes with links, lists, and
								other styles using regular characters and
								punctuation marks. Learn more…
							</p>
						</div>
					</div>
				);
		}
	}

} );<|MERGE_RESOLUTION|>--- conflicted
+++ resolved
@@ -93,15 +93,9 @@
 				return (
 					<div className="dialog-column settings-display">
 						<div className="settings-group">
-<<<<<<< HEAD
-							<h3 className="panel-title color-fg-dim">Sort type</h3>
-							<div className="settings-items color-border">
-								<label htmlFor="settings-field-sordType-modificationDate" className="settings-item color-border">
-=======
 							<h3 className="panel-title theme-color-fg-dim">Sort type</h3>
 							<div className="settings-items theme-color-border">
 								<label htmlFor="settings-field-sordType-last-modified" className="settings-item theme-color-border">
->>>>>>> c7001233
 									<div className="settings-item-label">
 										Last modified
 									</div>
@@ -112,11 +106,7 @@
 											onChange={this.onUpdateSortType} />
 									</div>
 								</label>
-<<<<<<< HEAD
-								<label htmlFor="settings-field-sordType-creationDate" className="settings-item color-border">
-=======
-								<label htmlFor="settings-field-sordType-last-created" className="settings-item theme-color-border">
->>>>>>> c7001233
+								<label htmlFor="settings-field-sordType-creationDate" className="settings-item theme-color-border">
 									<div className="settings-item-label">
 										Last created
 									</div>
